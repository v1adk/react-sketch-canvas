--- conflicted
+++ resolved
@@ -1,14 +1,5 @@
 # Changelog
 
-<<<<<<< HEAD
-
-## [5.3.5]
-
-## Changed
-
-- Changed import react as `import * as React from 'react'`
-
-=======
 ## [6.0.2]
 
 ### Added
@@ -50,7 +41,12 @@
 
 - Removed background option to set background image using CSS-in-JS (instead check feature-filled backgroundImage prop)
 
->>>>>>> 1a13ed29
+## [5.3.5]
+
+## Changed
+
+- Changed import react as `import * as React from 'react'`
+
 ## [5.3.4]
 
 ### Added
